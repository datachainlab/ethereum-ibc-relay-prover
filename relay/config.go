package relay

import (
	"fmt"
	"time"

	"github.com/datachainlab/ethereum-ibc-relay-chain/pkg/relay/ethereum"
	lctypes "github.com/datachainlab/ethereum-ibc-relay-prover/light-clients/ethereum/types"
	"github.com/hyperledger-labs/yui-relayer/core"
)

const (
	Mainnet = "mainnet"
	Minimal = "minimal"
	Sepolia = "sepolia"
)

const (
	MAINNET_PRESET_SYNC_COMMITTEE_SIZE = 512
	MINIMAL_PRESET_SYNC_COMMITTEE_SIZE = 32
)

const (
	Altair    = "altair"
	Bellatrix = "bellatrix"
	Capella   = "capella"
	Deneb     = "deneb"
	Electra   = "electra"
)

var (
	AltairSpec = lctypes.ForkSpec{
		FinalizedRootGindex:        105,
		CurrentSyncCommitteeGindex: 54,
		NextSyncCommitteeGindex:    55,
	}
	BellatrixSpec = lctypes.ForkSpec{
		FinalizedRootGindex:               AltairSpec.FinalizedRootGindex,
		CurrentSyncCommitteeGindex:        AltairSpec.CurrentSyncCommitteeGindex,
		NextSyncCommitteeGindex:           AltairSpec.NextSyncCommitteeGindex,
		ExecutionPayloadGindex:            25,
		ExecutionPayloadStateRootGindex:   18,
		ExecutionPayloadBlockNumberGindex: 22,
		ExecutionPayloadBlockHashGindex:   28,
	}
	CapellaSpec = BellatrixSpec
	DenebSpec   = lctypes.ForkSpec{
		FinalizedRootGindex:               CapellaSpec.FinalizedRootGindex,
		CurrentSyncCommitteeGindex:        CapellaSpec.CurrentSyncCommitteeGindex,
		NextSyncCommitteeGindex:           CapellaSpec.NextSyncCommitteeGindex,
		ExecutionPayloadGindex:            CapellaSpec.ExecutionPayloadGindex,
		ExecutionPayloadStateRootGindex:   34,
		ExecutionPayloadBlockNumberGindex: 38,
		ExecutionPayloadBlockHashGindex:   44,
	}
	ElectraSpec = lctypes.ForkSpec{
		FinalizedRootGindex:               169,
		CurrentSyncCommitteeGindex:        86,
		NextSyncCommitteeGindex:           87,
		ExecutionPayloadGindex:            DenebSpec.ExecutionPayloadGindex,
		ExecutionPayloadStateRootGindex:   DenebSpec.ExecutionPayloadStateRootGindex,
		ExecutionPayloadBlockNumberGindex: DenebSpec.ExecutionPayloadBlockNumberGindex,
	}
)

var _ core.ProverConfig = (*ProverConfig)(nil)

func (prc ProverConfig) Build(chain core.Chain) (core.Prover, error) {
	ec, ok := chain.(*ethereum.Chain)
	if !ok {
		return nil, fmt.Errorf("expected chain type is %T, but got %T", &ethereum.Chain{}, chain)
	}
	if err := prc.Validate(); err != nil {
		return nil, err
	}
	return NewProver(ec, prc), nil
}

func (prc ProverConfig) Validate() error {
	if prc.Network == "" {
		return fmt.Errorf("network is required")
	}
	if prc.BeaconEndpoint == "" {
		return fmt.Errorf("endpoint is required")
	}
	_, err := time.ParseDuration(prc.TrustingPeriod)
	if err != nil {
		return err
	}
	_, err = time.ParseDuration(prc.MaxClockDrift)
	if err != nil {
		return err
	}
	if prc.RefreshThresholdRate == nil {
		return fmt.Errorf("config attribute \"refresh_threshold_rate\" is required")
	}
	if prc.RefreshThresholdRate.Denominator == 0 {
		return fmt.Errorf("config attribute \"refresh_threshold_rate.denominator\" must not be zero")
	}
	if prc.RefreshThresholdRate.Numerator == 0 {
		return fmt.Errorf("config attribute \"refresh_threshold_rate.numerator\" must not be zero")
	}
	if prc.RefreshThresholdRate.Numerator > prc.RefreshThresholdRate.Denominator {
		return fmt.Errorf("config attribute \"refresh_threshold_rate\" must be less than or equal to 1.0: actual=%v/%v", prc.RefreshThresholdRate.Numerator, prc.RefreshThresholdRate.Denominator)
	}
	for hf := range prc.MinimalForkSched {
		switch hf {
		case Altair, Bellatrix, Capella, Deneb, Electra:
			// OK
		default:
			return fmt.Errorf("config attribute \"minimal_fork_sched\" contains an unknown key: %s", hf)
		}
	}
	return nil
}

func (prc *ProverConfig) GetTrustingPeriod() time.Duration {
	if d, err := time.ParseDuration(prc.TrustingPeriod); err != nil {
		panic(err)
	} else {
		return d
	}
}

func (prc *ProverConfig) GetMaxClockDrift() time.Duration {
	if d, err := time.ParseDuration(prc.MaxClockDrift); err != nil {
		panic(err)
	} else {
		return d
	}
}

// NOTE the prover supports only the mainnet and minimal preset for now
func (prc *ProverConfig) IsMainnetPreset() bool {
<<<<<<< HEAD
	return IsMainnetPreset(prc.Network)
}

func (prc *ProverConfig) getForkParameters() *lctypes.ForkParameters {
	return GetForkParameters(prc.Network)
}

func IsMainnetPreset(network string) bool {
	switch network {
	case Mainnet, Goerli, Sepolia:
=======
	switch prc.Network {
	case Mainnet, Sepolia:
>>>>>>> 3771eb20
		return true
	case Minimal:
		return false
	default:
		panic(fmt.Sprintf("unknown network: %v", network))
	}
}

func GetForkParameters(network string) *lctypes.ForkParameters {
	switch network {
	case Mainnet:
		return &lctypes.ForkParameters{
			GenesisForkVersion: []byte{0, 0, 0, 0},
			Forks: []*lctypes.Fork{
				{
					Version: []byte{1, 0, 0, 0},
					Epoch:   74240,
					Spec:    &AltairSpec,
				},
				{
					Version: []byte{2, 0, 0, 0},
					Epoch:   144896,
					Spec:    &BellatrixSpec,
				},
				{
					Version: []byte{3, 0, 0, 0},
					Epoch:   194048,
					Spec:    &CapellaSpec,
				},
				{
					Version: []byte{4, 0, 0, 0},
					Epoch:   269568,
					Spec:    &DenebSpec,
				},
			},
		}
	case Minimal:
		return &lctypes.ForkParameters{
			GenesisForkVersion: []byte{0, 0, 0, 1},
			Forks: []*lctypes.Fork{
				{
					Version: []byte{1, 0, 0, 1},
					Epoch:   prc.MinimalForkSched[Altair],
					Spec:    &AltairSpec,
				},
				{
					Version: []byte{2, 0, 0, 1},
					Epoch:   prc.MinimalForkSched[Bellatrix],
					Spec:    &BellatrixSpec,
				},
				{
					Version: []byte{3, 0, 0, 1},
					Epoch:   prc.MinimalForkSched[Capella],
					Spec:    &CapellaSpec,
				},
				{
					Version: []byte{4, 0, 0, 1},
					Epoch:   prc.MinimalForkSched[Deneb],
					Spec:    &DenebSpec,
				},
				{
					Version: []byte{5, 0, 0, 1},
					Epoch:   prc.MinimalForkSched[Electra],
					Spec:    &ElectraSpec,
				},
			},
		}
	case Sepolia:
		return &lctypes.ForkParameters{
			GenesisForkVersion: []byte{144, 0, 0, 105},
			Forks: []*lctypes.Fork{
				{
					Version: []byte{144, 0, 0, 112},
					Epoch:   50,
					Spec:    &AltairSpec,
				},
				{
					Version: []byte{144, 0, 0, 113},
					Epoch:   100,
					Spec:    &BellatrixSpec,
				},
				{
					Version: []byte{144, 0, 0, 114},
					Epoch:   56832,
					Spec:    &CapellaSpec,
				},
				{
					Version: []byte{144, 0, 0, 115},
					Epoch:   132608,
					Spec:    &DenebSpec,
				},
				{
					Version: []byte{144, 0, 0, 116},
					Epoch:   222464,
					Spec:    &ElectraSpec,
				},
			},
		}
	default:
		panic(fmt.Sprintf("unknown network: %v", network))
	}
}<|MERGE_RESOLUTION|>--- conflicted
+++ resolved
@@ -132,21 +132,16 @@
 
 // NOTE the prover supports only the mainnet and minimal preset for now
 func (prc *ProverConfig) IsMainnetPreset() bool {
-<<<<<<< HEAD
 	return IsMainnetPreset(prc.Network)
 }
 
 func (prc *ProverConfig) getForkParameters() *lctypes.ForkParameters {
-	return GetForkParameters(prc.Network)
+	return GetForkParameters(prc.Network, prc.MinimalForkSched)
 }
 
 func IsMainnetPreset(network string) bool {
 	switch network {
-	case Mainnet, Goerli, Sepolia:
-=======
-	switch prc.Network {
 	case Mainnet, Sepolia:
->>>>>>> 3771eb20
 		return true
 	case Minimal:
 		return false
@@ -155,7 +150,7 @@
 	}
 }
 
-func GetForkParameters(network string) *lctypes.ForkParameters {
+func GetForkParameters(network string, minimalForkSched map[string]uint64) *lctypes.ForkParameters {
 	switch network {
 	case Mainnet:
 		return &lctypes.ForkParameters{
@@ -189,27 +184,27 @@
 			Forks: []*lctypes.Fork{
 				{
 					Version: []byte{1, 0, 0, 1},
-					Epoch:   prc.MinimalForkSched[Altair],
+					Epoch:   minimalForkSched[Altair],
 					Spec:    &AltairSpec,
 				},
 				{
 					Version: []byte{2, 0, 0, 1},
-					Epoch:   prc.MinimalForkSched[Bellatrix],
+					Epoch:   minimalForkSched[Bellatrix],
 					Spec:    &BellatrixSpec,
 				},
 				{
 					Version: []byte{3, 0, 0, 1},
-					Epoch:   prc.MinimalForkSched[Capella],
+					Epoch:   minimalForkSched[Capella],
 					Spec:    &CapellaSpec,
 				},
 				{
 					Version: []byte{4, 0, 0, 1},
-					Epoch:   prc.MinimalForkSched[Deneb],
+					Epoch:   minimalForkSched[Deneb],
 					Spec:    &DenebSpec,
 				},
 				{
 					Version: []byte{5, 0, 0, 1},
-					Epoch:   prc.MinimalForkSched[Electra],
+					Epoch:   minimalForkSched[Electra],
 					Spec:    &ElectraSpec,
 				},
 			},
